# FILEPATH: /cloudide/workspace/happy_fastapi/.gitignore
__pycache__/
*.py[cod]
*.pyo
*.pyd
*.so
.Python
env/
build/
develop-eggs/
dist/
downloads/
eggs/
.eggs/
lib/
lib64/
parts/
sdist/
var/
*.egg-info/
.installed.cfg
*.egg

# virtualenv
venv/
ENV/

# IDEs
.idea/

# VS Code
.vscode/

# mypy
.mypy_cache/

# poetry
poetry.lock

# database
*.db
*.db-journal

# logs
*.log
<<<<<<< HEAD
=======
log/*
>>>>>>> 40d82f84
src/log/*

# FastAPI
*.env
openapi.json<|MERGE_RESOLUTION|>--- conflicted
+++ resolved
@@ -43,11 +43,8 @@
 
 # logs
 *.log
-<<<<<<< HEAD
-=======
+src/log/*
 log/*
->>>>>>> 40d82f84
-src/log/*
 
 # FastAPI
 *.env
